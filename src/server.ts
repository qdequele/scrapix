--- conflicted
+++ resolved
@@ -2,16 +2,10 @@
 dotenv.config()
 
 import express from 'express'
-<<<<<<< HEAD
-import TaskQueue from './taskQueue.js'
-import { Sender } from './sender.js'
-import Crawler from './crawler.js'
-import { Webhook } from './webhook.js'
-=======
 import { TaskQueue } from './taskQueue'
 import { Sender } from './sender'
 import { Crawler } from './crawler'
->>>>>>> 5444cfc4
+import { Webhook } from './webhook.js'
 
 const port = process.env.PORT || 8080
 
