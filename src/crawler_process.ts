<<<<<<< HEAD
import { Sender } from './sender.js'
import Crawler from './crawler.js'
import { Config } from './types.js'
import { Webhook } from './webhook.js'
=======
import { Sender } from './sender'
import { Crawler } from './crawler'
import { Config } from './types'
>>>>>>> 5444cfc4

async function startCrawling(config: Config) {
  await Webhook.get().started(config)
  const sender = new Sender(config)
  await sender.init()

  const crawler = new Crawler(sender, config)

  await crawler.run()
  await sender.finish()
  await Webhook.get().completed(config)
}

// Listen for messages from the parent thread
process.on('message', async (message: Config) => {
  await startCrawling(message)
  if (process.send) {
    process.send('Crawling finished')
  }
})<|MERGE_RESOLUTION|>--- conflicted
+++ resolved
@@ -1,13 +1,7 @@
-<<<<<<< HEAD
-import { Sender } from './sender.js'
-import Crawler from './crawler.js'
-import { Config } from './types.js'
-import { Webhook } from './webhook.js'
-=======
 import { Sender } from './sender'
 import { Crawler } from './crawler'
 import { Config } from './types'
->>>>>>> 5444cfc4
+import { Webhook } from './webhook.js'
 
 async function startCrawling(config: Config) {
   await Webhook.get().started(config)
