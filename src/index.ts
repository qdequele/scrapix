--- conflicted
+++ resolved
@@ -1,39 +1,3 @@
-<<<<<<< HEAD
-import * as dotenv from 'dotenv'
-dotenv.config()
-
-import fs from 'fs'
-import yargs from 'yargs'
-import { hideBin } from 'yargs/helpers'
-import Crawler from './crawler.js'
-import { Sender } from './sender.js'
-import { Config } from './types.js'
-import { Webhook } from './webhook.js'
-
-// Parse command line arguments and get a configuration file path
-const argv = await yargs(hideBin(process.argv)).option('config', {
-  alias: 'c',
-  describe: 'Path to configuration file',
-  demandOption: true,
-  type: 'string',
-}).argv
-
-const config: Config = JSON.parse(
-  fs.readFileSync(argv.config, { encoding: 'utf-8' })
-) as Config
-
-await Webhook.get().started(config)
-
-const sender = new Sender(config)
-await sender.init()
-
-const crawler = new Crawler(sender, config)
-
-await crawler.run()
-await sender.finish()
-await Webhook.get().completed(config)
-=======
 export { Crawler } from './crawler'
 export { Sender } from './sender'
-export { TaskQueue } from './taskQueue'
->>>>>>> 5444cfc4
+export { TaskQueue } from './taskQueue'