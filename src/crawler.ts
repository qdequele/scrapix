--- conflicted
+++ resolved
@@ -5,20 +5,12 @@
   PuppeteerCrawlingContext,
 } from 'crawlee'
 import { minimatch } from 'minimatch'
-<<<<<<< HEAD
-import DefaultScraper from './scrapers/default.js'
-import DocsearchScraper from './scrapers/docssearch.js'
-import SchemaScraper from './scrapers/schema.js'
-import { Sender } from './sender.js'
-import { Config, Scraper } from './types.js'
-import { Webhook } from './webhook.js'
-=======
 import DefaultScraper from './scrapers/default'
 import DocsearchScraper from './scrapers/docssearch'
 import SchemaScraper from './scrapers/schema'
 import { Sender } from './sender'
 import { Config, Scraper } from './types'
->>>>>>> 5444cfc4
+import { Webhook } from './webhook.js'
 
 type DefaultHandler = Parameters<
   Parameters<Router<PuppeteerCrawlingContext>['addDefaultHandler']>[0]
